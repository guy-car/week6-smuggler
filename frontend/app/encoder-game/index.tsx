import React, { useEffect, useRef, useState } from 'react';
import {
    Alert,
    Animated,
    ImageBackground,
    Keyboard,
    KeyboardAvoidingView,
    Platform,
    StyleSheet,
    Text,
    TextInput,
    TouchableOpacity,
    TouchableWithoutFeedback,
    View
} from 'react-native';
import encoderBg from '../../assets/images/encoder.png';
import { useActionHaptics, useButtonHaptics } from '../../hooks/useHaptics';
import { useSendSound } from '../../hooks/useSendSound';
import { emitTypingStart, emitTypingStop, leaveRoom, sendMessage } from '../../services/websocket';
import { useGameStore } from '../../store/gameStore';
import { isMessageTooSimilar } from '../../utils/stringValidation';
import AISectionComponent from '../components/AISectionComponent';
import RoundModal from '../components/RoundModal';
import ScoreProgressBar from '../components/ScoreProgressBar';
import TypingIndicator from '../components/TypingIndicator';
import SecretWordContainer from './SecretWordContainer';

const EncoderGameScreen = () => {
    const {
        conversationHistory,
        currentTurn,
        playerRole,
        gameStatus,
        round,
        maxRounds,
        score,
        player,
        roomId,
        secretWord,
        remainingTime,
        typingIndicator,
    } = useGameStore();

    const [messageInput, setMessageInput] = useState('');
    const [isSubmitting, setIsSubmitting] = useState(false);
    const playSendSound = useSendSound();
    const triggerActionHaptics = useActionHaptics();
    const triggerButtonHaptics = useButtonHaptics();

    const canSendMessage = currentTurn === 'encoder' && gameStatus === 'active';
    const isMyTurn = currentTurn === playerRole;

    const flashAnim = useRef(new Animated.Value(1)).current;
    const typingTimeoutRef = useRef<any>(null);

    // Flashing animation for last 30 seconds
    useEffect(() => {
        if (remainingTime <= 30 && remainingTime > 0) {
            const flashAnimation = Animated.loop(
                Animated.sequence([
                    Animated.timing(flashAnim, {
                        toValue: 0.3,
                        duration: 500,
                        useNativeDriver: true,
                    }),
                    Animated.timing(flashAnim, {
                        toValue: 1,
                        duration: 500,
                        useNativeDriver: true,
                    }),
                ])
            );
            flashAnimation.start();
            return () => flashAnimation.stop();
        } else {
            flashAnim.setValue(1);
        }
    }, [remainingTime, flashAnim]);

    // Format timer display as MM:SS
    const formatTimerDisplay = (seconds: number): string => {
        const totalSeconds = Math.floor(seconds);
        const minutes = Math.floor(totalSeconds / 60);
        const remainingSeconds = Math.abs(totalSeconds % 60);
        return `${minutes}:${remainingSeconds.toString().padStart(2, '0')}`;
    };

    // Timer styling based on remaining time
    const getTimerStyle = () => {
        if (remainingTime <= 30) {
            return [styles.timerContainer, styles.timerContainerFlashing];
        } else if (remainingTime <= 60) {
            return [styles.timerContainer, styles.timerContainerWarning];
        } else if (remainingTime <= 120) {
            return [styles.timerContainer, styles.timerContainerLow];
        }
        return [styles.timerContainer, styles.timerContainerNormal];
    };

    useEffect(() => {
        const setup = async () => {
            // No-op for now, placeholder for future audio setup
        };
        setup();
        return () => {
            // No-op for now, placeholder for future cleanup
        };
    }, []);

    const handleSendMessage = async () => {
        if (!messageInput.trim() || !canSendMessage || isSubmitting) {
            return;
        }

        // Validate that the message doesn't contain the secret word or similar variations
        if (secretWord && isMessageTooSimilar(messageInput.trim(), secretWord)) {
            Alert.alert(
                'Do Better',
                'Are you trying to get us killed? Be more creative with your hints!',
                [{ text: 'OK' }]
            );
            return;
        }

        // Play sound and haptics immediately without awaiting
        playSendSound();
<<<<<<< HEAD

=======
        triggerActionHaptics();

        setIsSubmitting(true);
>>>>>>> 3597dc24
        try {
            await sendMessage(messageInput.trim());
            setMessageInput('');
        } catch (error: any) {
            Alert.alert('Error', error.message || 'Failed to send message');
        } finally {
            setIsSubmitting(false);
        }
    };

    const handleTyping = (text: string) => {
        setMessageInput(text);
        if (!canSendMessage || !playerRole) return;
        emitTypingStart(playerRole);
        if (typingTimeoutRef.current) {
            clearTimeout(typingTimeoutRef.current);
        }
        typingTimeoutRef.current = setTimeout(() => {
            emitTypingStop(playerRole);
        }, 1500); // Changed from 1000 to 1500ms
    };

    const handleQuit = () => {
        triggerButtonHaptics();
        leaveRoom();
        // Use state-based navigation to return to lobby
        useGameStore.getState().setCurrentScreen('lobby');
        useGameStore.getState().setRoomId(null);
        useGameStore.getState().setPlayers([]);
        useGameStore.getState().reset();
    };

    // Auto-scroll to bottom when new messages arrive
    useEffect(() => {
        // This will be handled by the ConversationHistory component
    }, [conversationHistory]);

    return (
        <ImageBackground
            source={encoderBg}
            style={styles.background}
            resizeMode="cover"
        >
            <View style={styles.overlay}>
                <KeyboardAvoidingView
                    style={styles.container}
                    behavior={Platform.OS === 'ios' ? 'padding' : 'height'}
                >
                    <TouchableWithoutFeedback onPress={Keyboard.dismiss} accessible={false}>
                        <View style={{ flex: 1 }}>
                            <View style={styles.topRow}>
                                <TouchableOpacity style={styles.abortButton} onPress={handleQuit}>
                                    <Text style={styles.abortButtonText}>Abort</Text>
                                </TouchableOpacity>
                                <View style={{ flex: 1 }}>
                                    <ScoreProgressBar
                                        score={score}
                                        maxScore={6}
                                        aiWinsScore={0}
                                        humansWinScore={6}
                                    />
                                </View>
                                <Animated.View style={[getTimerStyle(), { opacity: flashAnim }]}>
                                    <Text style={styles.timerText}>{formatTimerDisplay(remainingTime)}</Text>
                                </Animated.View>
                            </View>
                            <View style={styles.content}>
                                <AISectionComponent
                                    currentTurn={currentTurn}
                                    conversationHistory={conversationHistory}
                                    currentPlayerId={player?.id}
                                />
                            </View>
                            {/* Secret word above input field */}
                            <SecretWordContainer secretWord={secretWord || undefined} />
                        </View>
<<<<<<< HEAD
                        <Animated.View style={[getTimerStyle(), { opacity: flashAnim }]}>
                            <Text style={styles.timerText}>{formatTimerDisplay(remainingTime)}</Text>
                        </Animated.View>
                    </View>
                    <View style={styles.content}>
                        <AISectionComponent
                            currentTurn={currentTurn}
                            conversationHistory={conversationHistory}
                            currentPlayerId={player?.id}
                        />
                    </View>

                    {/* Secret word above input field */}
                    <SecretWordContainer secretWord={secretWord || undefined} />

                    {/* Typing indicator above input field */}
                    <View style={styles.typingIndicatorContainer}>
                        <TypingIndicator
                            role={(typingIndicator?.role || 'encoder') as 'encoder' | 'decoder'}
                            isVisible={!!(typingIndicator && typingIndicator.isTyping && typingIndicator.role !== playerRole)}
                        />
                    </View>

=======
                    </TouchableWithoutFeedback>
>>>>>>> 3597dc24
                    <View style={styles.inputContainer}>
                        <TextInput
                            style={[
                                styles.messageInput,
                                !canSendMessage && styles.messageInputDisabled,
                            ]}
                            value={messageInput}
                            onChangeText={handleTyping}
                            placeholder={
                                canSendMessage
                                    ? "Send a clue to your ally..."
                                    : "Waiting for AI response..."
                            }
                            multiline
                            maxLength={200}
                            editable={canSendMessage}
                            placeholderTextColor="white"
                        />
                        <TouchableOpacity
                            style={[
                                styles.sendButton,
                                (!canSendMessage || !messageInput.trim() || isSubmitting) &&
                                styles.sendButtonDisabled,
                            ]}
                            onPress={handleSendMessage}
                            disabled={!canSendMessage || !messageInput.trim() || isSubmitting}
                        >
                            <Text style={styles.sendButtonText}>
                                {isSubmitting ? 'Sending...' : 'Send'}
                            </Text>
                        </TouchableOpacity>
                    </View>
                </KeyboardAvoidingView>
            </View>
            <RoundModal />
        </ImageBackground>
    );
};

const styles = StyleSheet.create({
    background: {
        flex: 1,
        width: '100%',
        height: '100%',
    },
    overlay: {
        flex: 1,
        backgroundColor: 'rgba(0, 0, 0, 0.3)',
    },
    container: {
        flex: 1,
        backgroundColor: 'transparent',
    },
    header: {
        flexDirection: 'row',
        justifyContent: 'space-between',
        alignItems: 'center',
        padding: 16,
        backgroundColor: '#FFFFFF',
        borderBottomWidth: 1,
        borderBottomColor: '#E5E5EA',
        marginTop: 10,
    },
    title: {
        fontSize: 20,
        fontWeight: 'bold',
        color: '#000000',
    },
    quitButton: {
        position: 'absolute',
        top: 16,
        left: 16,
        paddingHorizontal: 16,
        paddingVertical: 8,
        backgroundColor: '#FF3B30',
        borderRadius: 8,
        fontFamily: 'Audiowide',
    },
    quitButtonText: {
        color: '#FFFFFF',
        fontWeight: '600',
        fontFamily: 'Audiowide',
    },
    content: {
        flex: 1,
        paddingTop: 16,
    },
    controlsContainer: {
        flexDirection: 'row',
        paddingHorizontal: 16,
        marginVertical: 8,
        gap: 8,
    },
    controlButton: {
        flex: 1,
        backgroundColor: '#007AFF',
        paddingVertical: 12,
        paddingHorizontal: 16,
        borderRadius: 8,
        alignItems: 'center',
    },
    controlButtonText: {
        color: '#FFFFFF',
        fontWeight: '600',
    },
    aiSection: {
        paddingHorizontal: 16,
        marginVertical: 16,
    },
    aiSectionTitle: {
        fontSize: 16,
        fontWeight: '600',
        marginBottom: 8,
        color: '#000000',
    },
    aiThinkingBox: {
        backgroundColor: '#E3F2FD',
        padding: 16,
        borderRadius: 8,
        borderLeftWidth: 4,
        borderLeftColor: '#1976D2',
    },
    aiThinkingText: {
        color: '#1976D2',
        fontSize: 14,
        fontFamily: 'Audiowide',
    },
    inputContainer: {
        flexDirection: 'row',
        padding: 16,
        gap: 8,
    },
    messageInput: {
        flex: 1,
        borderWidth: 4,
        borderColor: '#fff',
        borderRadius: 8,
        padding: 12,
        fontSize: 16,
        maxHeight: 100,
        color: '#fff',
        backgroundColor: 'rgba(0,0,0,0.5)',
        fontFamily: 'Audiowide',

    },
    messageInputDisabled: {
        borderColor: '#C7C7CC',
        backgroundColor: '#F2F2F7',
        color: '#8E8E93',
    },
    sendButton: {
        borderWidth: 4,
        borderColor: '#00FF90',
        paddingHorizontal: 20,
        paddingVertical: 12,
        borderRadius: 8,
        justifyContent: 'center',
        backgroundColor: 'rgba(0,255,144,0.5)',
        shadowColor: '#00FF90',
        shadowOffset: { width: 0, height: 0 },
        shadowOpacity: 0.8,
        shadowRadius: 16,
        elevation: 10,
        fontFamily: 'Audiowide',
    },
    sendButtonDisabled: {
    },
    sendButtonText: {
        color: '#fff',
        fontWeight: 'bold',
    },
    modalOverlay: {
        position: 'absolute',
        top: 0,
        left: 0,
        right: 0,
        bottom: 0,
        backgroundColor: 'rgba(0, 0, 0, 0.5)',
        justifyContent: 'center',
        alignItems: 'center',
        zIndex: 1000,
    },
    modalContent: {
        backgroundColor: '#FFFFFF',
        borderRadius: 12,
        padding: 24,
        margin: 32,
        maxWidth: '80%',
        maxHeight: '70%',
    },
    modalTitle: {
        fontSize: 18,
        fontWeight: 'bold',
        marginBottom: 16,
        textAlign: 'center',
    },
    secretWord: {
        fontSize: 24,
        fontWeight: 'bold',
        color: '#007AFF',
        textAlign: 'center',
        marginBottom: 24,
    },
    modalButton: {
        backgroundColor: '#007AFF',
        paddingVertical: 12,
        paddingHorizontal: 24,
        borderRadius: 8,
        alignItems: 'center',
    },
    modalButtonText: {
        color: '#FFFFFF',
        fontWeight: '600',
    },
    guessesList: {
        maxHeight: 200,
        marginBottom: 16,
    },
    guessItem: {
        paddingVertical: 8,
        borderBottomWidth: 1,
        borderBottomColor: '#E5E5EA',
    },
    guessText: {
        fontSize: 16,
        fontWeight: '500',
        color: '#000000',
    },
    guessTime: {
        fontSize: 12,
        color: '#8E8E93',
        marginTop: 4,
    },
    noGuessesText: {
        textAlign: 'center',
        color: '#8E8E93',
        fontStyle: 'italic',
        paddingVertical: 20,
    },
    secretWordContainer: {
        backgroundColor: '#FFFFFF',
        borderRadius: 12,
        padding: 16,
        marginHorizontal: 16,
        marginVertical: 8,
        shadowColor: '#000',
        shadowOffset: {
            width: 0,
            height: 2,
        },
        shadowOpacity: 0.1,
        shadowRadius: 4,
        elevation: 3,
    },
    secretWordTitle: {
        fontSize: 14,
        fontWeight: '600',
        color: '#8E8E93',
        marginBottom: 4,
    },
    secretWordText: {
        fontSize: 20,
        fontWeight: 'bold',
        color: '#007AFF',
    },
    topRow: {
        flexDirection: 'row',
        alignItems: 'center',
        paddingHorizontal: 16,
        paddingVertical: 16,
        marginTop: 40, // Move marginTop here for spacing above header
    },
    secretWordContainerUnified: {
        backgroundColor: '#FFFFFF',
        borderRadius: 12,
        padding: 16,
        marginHorizontal: 16,
        marginVertical: 8,
        shadowColor: '#000',
        shadowOffset: {
            width: 0,
            height: 2,
        },
        shadowOpacity: 0.1,
        shadowRadius: 4,
        elevation: 3,
    },
    secretWordTitleUnified: {
        fontSize: 14,
        fontWeight: '600',
        color: '#8E8E93',
        marginBottom: 4,
    },
    secretWordTextUnified: {
        fontSize: 20,
        fontWeight: 'bold',
        color: '#007AFF',
    },
    abortButton: {
        paddingHorizontal: 16,
        paddingVertical: 8,
        borderRadius: 8,
        borderWidth: 1,
        borderColor: 'white',
        marginRight: 8,
        backgroundColor: 'rgba(0, 0, 0, 0.15)',
    },
    abortButtonText: {
        color: '#FFFFFF',
        fontWeight: '600',
        fontFamily: 'Audiowide',
    },
    timerContainer: {
        width: 60, // Fixed width for timer
        paddingHorizontal: 10,
        paddingVertical: 10,
        borderRadius: 8,
        marginLeft: 10,
        textAlign: 'center',
    },
    timerContainerNormal: {
        backgroundColor: '#34C759', // Green for normal time (>2 minutes)
    },
    timerContainerLow: {
        backgroundColor: '#FF9500', // Yellow for low time (1-2 minutes)
    },
    timerContainerWarning: {
        backgroundColor: '#FF3B30', // Red for warning (<1 minute)
        shadowColor: '#FF3B30',
        shadowOffset: { width: 0, height: 0 },
        shadowOpacity: 0.8,
        shadowRadius: 8,
        elevation: 6,
    },
    timerContainerFlashing: {
        backgroundColor: '#FF3B30', // Bright red for flashing (<30 seconds)
        shadowColor: '#FF3B30',
        shadowOffset: { width: 0, height: 0 },
        shadowOpacity: 1,
        shadowRadius: 12,
        elevation: 8,
    },
    timerText: {
        color: '#FFFFFF',
        fontSize: 12,
        fontWeight: 'bold',
        textAlign: 'center',
        fontFamily: 'Audiowide',
    },
    typingIndicatorContainer: {
        height: 42, // Fixed height to prevent layout shifts (30 + 12 margin)
        paddingHorizontal: 16,
    },
});

export default EncoderGameScreen; <|MERGE_RESOLUTION|>--- conflicted
+++ resolved
@@ -124,13 +124,10 @@
 
         // Play sound and haptics immediately without awaiting
         playSendSound();
-<<<<<<< HEAD
-
-=======
+
         triggerActionHaptics();
 
         setIsSubmitting(true);
->>>>>>> 3597dc24
         try {
             await sendMessage(messageInput.trim());
             setMessageInput('');
@@ -207,7 +204,7 @@
                             {/* Secret word above input field */}
                             <SecretWordContainer secretWord={secretWord || undefined} />
                         </View>
-<<<<<<< HEAD
+                      
                         <Animated.View style={[getTimerStyle(), { opacity: flashAnim }]}>
                             <Text style={styles.timerText}>{formatTimerDisplay(remainingTime)}</Text>
                         </Animated.View>
@@ -231,9 +228,8 @@
                         />
                     </View>
 
-=======
                     </TouchableWithoutFeedback>
->>>>>>> 3597dc24
+
                     <View style={styles.inputContainer}>
                         <TextInput
                             style={[
