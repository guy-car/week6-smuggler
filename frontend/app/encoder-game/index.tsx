--- conflicted
+++ resolved
@@ -9,11 +9,7 @@
     Text,
     TextInput,
     TouchableOpacity,
-<<<<<<< HEAD
     View,
-=======
-    View
->>>>>>> d2788c9b
 } from 'react-native';
 import encoderBg from '../../assets/images/encoder.png';
 import { useButtonSound } from '../../hooks/useButtonSound';
@@ -191,34 +187,6 @@
                     style={styles.container}
                     behavior={Platform.OS === 'ios' ? 'padding' : 'height'}
                 >
-<<<<<<< HEAD
-                    <View style={styles.topRow}>
-                        <TouchableOpacity style={styles.abortButton} onPress={handleQuit}>
-                            <Text style={styles.abortButtonText}>Abort</Text>
-                        </TouchableOpacity>
-                        <View style={{ flex: 1 }}>
-                            <ScoreProgressBar
-                                score={score}
-                                maxScore={6}
-                                aiWinsScore={0}
-                                humansWinScore={6}
-                            />
-                        </View>
-                        <Animated.View style={[getTimerStyle(), { opacity: flashAnim }]}>
-                            <Text style={styles.timerText}>{formatTimerDisplay(remainingTime)}</Text>
-                        </Animated.View>
-                    </View>
-                    <View style={styles.content}>
-                        <AISectionComponent
-                            currentTurn={currentTurn}
-                            conversationHistory={conversationHistory}
-                            currentPlayerId={player?.id}
-                        />
-                    </View>
-
-                    {/* Secret word above input field */}
-                    <SecretWordContainer secretWord={secretWord || undefined} />
-=======
                     <View style={{ flex: 1 }}>
                         <View style={styles.topRow}>
                             <TouchableOpacity style={styles.abortButton} onPress={handleQuit}>
@@ -243,21 +211,18 @@
                                 currentPlayerId={player?.id}
                             />
                         </View>
-   
-
-                            {/* Secret word above input field */}
-                            <SecretWordContainer secretWord={secretWord || undefined} />
-
-                            {/* Typing indicator above input field */}
-                            <View style={styles.typingIndicatorContainer}>
-                                <TypingIndicator
-                                    role={(typingIndicator?.role || 'encoder') as 'encoder' | 'decoder'}
-                                    isVisible={!!(typingIndicator && typingIndicator.isTyping && typingIndicator.role !== playerRole)}
-                                />
-                            </View>
-                        </View>
-
->>>>>>> d2788c9b
+                    </View>
+
+                    {/* Secret word above input field */}
+                    <SecretWordContainer secretWord={secretWord || undefined} />
+
+                    {/* Typing indicator above input field */}
+                    <View style={styles.typingIndicatorContainer}>
+                        <TypingIndicator
+                            role={(typingIndicator?.role || 'encoder') as 'encoder' | 'decoder'}
+                            isVisible={!!(typingIndicator && typingIndicator.isTyping && typingIndicator.role !== playerRole)}
+                        />
+                    </View>
 
                     <View style={styles.inputContainer}>
                         <TextInput
