import React, { useEffect, useRef, useState } from 'react';
import {
    Alert,
    Animated,
    ImageBackground,
    KeyboardAvoidingView,
    Platform,
    StyleSheet,
    Text,
    TextInput,
    TouchableOpacity,
    View
} from 'react-native';
import encoderBg from '../../assets/images/encoder.png';
import { useActionHaptics, useButtonHaptics } from '../../hooks/useHaptics';
import { useSendSound } from '../../hooks/useSendSound';
import { emitTypingStart, emitTypingStop, leaveRoom, sendMessage } from '../../services/websocket';
import { useGameStore } from '../../store/gameStore';
import { isMessageTooSimilar } from '../../utils/stringValidation';
import AISectionComponent from '../components/AISectionComponent';
import RoundModal from '../components/RoundModal';
import ScoreProgressBar from '../components/ScoreProgressBar';
import TypingIndicator from '../components/TypingIndicator';
import SecretWordContainer from './SecretWordContainer';

const EncoderGameScreen = () => {
    const {
        conversationHistory,
        currentTurn,
        playerRole,
        gameStatus,
        round,
        maxRounds,
        score,
        player,
        roomId,
        secretWord,
        remainingTime,
        typingIndicator,
    } = useGameStore();

    const [messageInput, setMessageInput] = useState('');
    const [isSubmitting, setIsSubmitting] = useState(false);
    const playSendSound = useSendSound();
    const triggerActionHaptics = useActionHaptics();
    const triggerButtonHaptics = useButtonHaptics();

    const canSendMessage = currentTurn === 'encoder' && gameStatus === 'active';
    const isMyTurn = currentTurn === playerRole;

    const flashAnim = useRef(new Animated.Value(1)).current;
    const typingTimeoutRef = useRef<any>(null);

    // Flashing animation for last 30 seconds
    useEffect(() => {
        if (remainingTime <= 30 && remainingTime > 0) {
            const flashAnimation = Animated.loop(
                Animated.sequence([
                    Animated.timing(flashAnim, {
                        toValue: 0.3,
                        duration: 500,
                        useNativeDriver: true,
                    }),
                    Animated.timing(flashAnim, {
                        toValue: 1,
                        duration: 500,
                        useNativeDriver: true,
                    }),
                ])
            );
            flashAnimation.start();
            return () => flashAnimation.stop();
        } else {
            flashAnim.setValue(1);
        }
    }, [remainingTime, flashAnim]);

    // Format timer display as MM:SS
    const formatTimerDisplay = (seconds: number): string => {
        const totalSeconds = Math.floor(seconds);
        const minutes = Math.floor(totalSeconds / 60);
        const remainingSeconds = Math.abs(totalSeconds % 60);
        return `${minutes}:${remainingSeconds.toString().padStart(2, '0')}`;
    };

    // Timer styling based on remaining time
    const getTimerStyle = () => {
        if (remainingTime <= 30) {
            return [styles.timerContainer, styles.timerContainerFlashing];
        } else if (remainingTime <= 60) {
            return [styles.timerContainer, styles.timerContainerWarning];
        } else if (remainingTime <= 120) {
            return [styles.timerContainer, styles.timerContainerLow];
        }
        return [styles.timerContainer, styles.timerContainerNormal];
    };

    useEffect(() => {
        const setup = async () => {
            // No-op for now, placeholder for future audio setup
        };
        setup();
        return () => {
            // No-op for now, placeholder for future cleanup
        };
    }, []);

    const handleSendMessage = async () => {
        if (!messageInput.trim() || !canSendMessage || isSubmitting) {
            return;
        }

        // Validate that the message doesn't contain the secret word or similar variations
        if (secretWord && isMessageTooSimilar(messageInput.trim(), secretWord)) {
            Alert.alert(
                'Do Better',
                'Are you trying to get us killed? Be more creative with your hints!',
                [{ text: 'OK' }]
            );
            return;
        }

        // Play sound and haptics immediately without awaiting
        playSendSound();

        triggerActionHaptics();

        setIsSubmitting(true);
        try {
            await sendMessage(messageInput.trim());
            setMessageInput('');
        } catch (error: any) {
            Alert.alert('Error', error.message || 'Failed to send message');
        } finally {
            setIsSubmitting(false);
        }
    };

    const handleTyping = (text: string) => {
        setMessageInput(text);
        if (!canSendMessage || !playerRole) return;
        emitTypingStart(playerRole);
        if (typingTimeoutRef.current) {
            clearTimeout(typingTimeoutRef.current);
        }
        typingTimeoutRef.current = setTimeout(() => {
            emitTypingStop(playerRole);
        }, 1500); // Changed from 1000 to 1500ms
    };

    const handleQuit = () => {
        triggerButtonHaptics();
        leaveRoom();
        // Use state-based navigation to return to lobby
        useGameStore.getState().setCurrentScreen('lobby');
        useGameStore.getState().setRoomId(null);
        useGameStore.getState().setPlayers([]);
        useGameStore.getState().reset();
    };

    // Auto-scroll to bottom when new messages arrive
    useEffect(() => {
        // This will be handled by the ConversationHistory component
    }, [conversationHistory]);

    return (
        <ImageBackground
            source={encoderBg}
            style={styles.background}
            resizeMode="cover"
        >
            <View style={styles.overlay}>
                <KeyboardAvoidingView
                    style={styles.container}
                    behavior={Platform.OS === 'ios' ? 'padding' : 'height'}
                >
                    <View style={{ flex: 1 }}>
                        <View style={styles.topRow}>
                            <TouchableOpacity style={styles.abortButton} onPress={handleQuit}>
                                <Text style={styles.abortButtonText}>Abort</Text>
                            </TouchableOpacity>
                            <View style={{ flex: 1 }}>
                                <ScoreProgressBar
                                    score={score}
                                    maxScore={6}
                                    aiWinsScore={0}
                                    humansWinScore={6}
                                />
                            </View>
<<<<<<< HEAD
                            <Animated.View style={[getTimerStyle(), { opacity: flashAnim }]}>
                                <Text style={styles.timerText}>{formatTimerDisplay(remainingTime)}</Text>
                            </Animated.View>
                        </View>
                        <View style={styles.content}>
                            <AISectionComponent
                                currentTurn={currentTurn}
                                conversationHistory={conversationHistory}
                                currentPlayerId={player?.id}
                            />
                        </View>
                        {/* Secret word above input field */}
                        <SecretWordContainer secretWord={secretWord || undefined} />
                    </View>
=======
                            {/* Secret word above input field */}
                            <SecretWordContainer secretWord={secretWord || undefined} />

                            {/* Typing indicator above input field */}
                            <View style={styles.typingIndicatorContainer}>
                                <TypingIndicator
                                    role={(typingIndicator?.role || 'encoder') as 'encoder' | 'decoder'}
                                    isVisible={!!(typingIndicator && typingIndicator.isTyping && typingIndicator.role !== playerRole)}
                                />
                            </View>
                        </View>
                    </TouchableWithoutFeedback>

>>>>>>> fb337872
                    <View style={styles.inputContainer}>
                        <TextInput
                            style={[
                                styles.messageInput,
                                !canSendMessage && styles.messageInputDisabled,
                            ]}
                            value={messageInput}
                            onChangeText={handleTyping}
                            placeholder={
                                canSendMessage
                                    ? "Send a clue to your ally..."
                                    : "Waiting for AI response..."
                            }
                            multiline
                            maxLength={200}
                            editable={canSendMessage}
                            placeholderTextColor="white"
                        />
                        <TouchableOpacity
                            style={[
                                styles.sendButton,
                                (!canSendMessage || !messageInput.trim() || isSubmitting) &&
                                styles.sendButtonDisabled,
                            ]}
                            onPress={handleSendMessage}
                            disabled={!canSendMessage || !messageInput.trim() || isSubmitting}
                        >
                            <Text style={styles.sendButtonText}>
                                {isSubmitting ? 'Sending...' : 'Send'}
                            </Text>
                        </TouchableOpacity>
                    </View>
                </KeyboardAvoidingView>
            </View>
            <RoundModal />
        </ImageBackground>
    );
};

const styles = StyleSheet.create({
    background: {
        flex: 1,
        width: '100%',
        height: '100%',
    },
    overlay: {
        flex: 1,
        backgroundColor: 'rgba(0, 0, 0, 0.3)',
    },
    container: {
        flex: 1,
        backgroundColor: 'transparent',
    },
    header: {
        flexDirection: 'row',
        justifyContent: 'space-between',
        alignItems: 'center',
        padding: 16,
        backgroundColor: '#FFFFFF',
        borderBottomWidth: 1,
        borderBottomColor: '#E5E5EA',
        marginTop: 10,
    },
    title: {
        fontSize: 20,
        fontWeight: 'bold',
        color: '#000000',
    },
    quitButton: {
        position: 'absolute',
        top: 16,
        left: 16,
        paddingHorizontal: 16,
        paddingVertical: 8,
        backgroundColor: '#FF3B30',
        borderRadius: 8,
        fontFamily: 'Audiowide',
    },
    quitButtonText: {
        color: '#FFFFFF',
        fontWeight: '600',
        fontFamily: 'Audiowide',
    },
    content: {
        flex: 1,
        minHeight: 0,
        paddingTop: 16,
    },
    controlsContainer: {
        flexDirection: 'row',
        paddingHorizontal: 16,
        marginVertical: 8,
        gap: 8,
    },
    controlButton: {
        flex: 1,
        backgroundColor: '#007AFF',
        paddingVertical: 12,
        paddingHorizontal: 16,
        borderRadius: 8,
        alignItems: 'center',
    },
    controlButtonText: {
        color: '#FFFFFF',
        fontWeight: '600',
    },
    aiSection: {
        paddingHorizontal: 16,
        marginVertical: 16,
    },
    aiSectionTitle: {
        fontSize: 16,
        fontWeight: '600',
        marginBottom: 8,
        color: '#000000',
    },
    aiThinkingBox: {
        backgroundColor: '#E3F2FD',
        padding: 16,
        borderRadius: 8,
        borderLeftWidth: 4,
        borderLeftColor: '#1976D2',
    },
    aiThinkingText: {
        color: '#1976D2',
        fontSize: 14,
        fontFamily: 'Audiowide',
    },
    inputContainer: {
        flexDirection: 'row',
        padding: 16,
        gap: 8,
    },
    messageInput: {
        flex: 1,
        borderWidth: 4,
        borderColor: '#fff',
        borderRadius: 8,
        padding: 12,
        fontSize: 16,
        maxHeight: 100,
        color: '#fff',
        backgroundColor: 'rgba(0,0,0,0.5)',
        fontFamily: 'Audiowide',

    },
    messageInputDisabled: {
        borderColor: '#C7C7CC',
        backgroundColor: '#F2F2F7',
        color: '#8E8E93',
    },
    sendButton: {
        borderWidth: 4,
        borderColor: '#00FF90',
        paddingHorizontal: 20,
        paddingVertical: 12,
        borderRadius: 8,
        justifyContent: 'center',
        backgroundColor: 'rgba(0,255,144,0.5)',
        shadowColor: '#00FF90',
        shadowOffset: { width: 0, height: 0 },
        shadowOpacity: 0.8,
        shadowRadius: 16,
        elevation: 10,
        fontFamily: 'Audiowide',
    },
    sendButtonDisabled: {
    },
    sendButtonText: {
        color: '#fff',
        fontWeight: 'bold',
    },
    modalOverlay: {
        position: 'absolute',
        top: 0,
        left: 0,
        right: 0,
        bottom: 0,
        backgroundColor: 'rgba(0, 0, 0, 0.5)',
        justifyContent: 'center',
        alignItems: 'center',
        zIndex: 1000,
    },
    modalContent: {
        backgroundColor: '#FFFFFF',
        borderRadius: 12,
        padding: 24,
        margin: 32,
        maxWidth: '80%',
        maxHeight: '70%',
    },
    modalTitle: {
        fontSize: 18,
        fontWeight: 'bold',
        marginBottom: 16,
        textAlign: 'center',
    },
    secretWord: {
        fontSize: 24,
        fontWeight: 'bold',
        color: '#007AFF',
        textAlign: 'center',
        marginBottom: 24,
    },
    modalButton: {
        backgroundColor: '#007AFF',
        paddingVertical: 12,
        paddingHorizontal: 24,
        borderRadius: 8,
        alignItems: 'center',
    },
    modalButtonText: {
        color: '#FFFFFF',
        fontWeight: '600',
    },
    guessesList: {
        maxHeight: 200,
        marginBottom: 16,
    },
    guessItem: {
        paddingVertical: 8,
        borderBottomWidth: 1,
        borderBottomColor: '#E5E5EA',
    },
    guessText: {
        fontSize: 16,
        fontWeight: '500',
        color: '#000000',
    },
    guessTime: {
        fontSize: 12,
        color: '#8E8E93',
        marginTop: 4,
    },
    noGuessesText: {
        textAlign: 'center',
        color: '#8E8E93',
        fontStyle: 'italic',
        paddingVertical: 20,
    },
    secretWordContainer: {
        backgroundColor: '#FFFFFF',
        borderRadius: 12,
        padding: 16,
        marginHorizontal: 16,
        marginVertical: 8,
        shadowColor: '#000',
        shadowOffset: {
            width: 0,
            height: 2,
        },
        shadowOpacity: 0.1,
        shadowRadius: 4,
        elevation: 3,
    },
    secretWordTitle: {
        fontSize: 14,
        fontWeight: '600',
        color: '#8E8E93',
        marginBottom: 4,
    },
    secretWordText: {
        fontSize: 20,
        fontWeight: 'bold',
        color: '#007AFF',
    },
    topRow: {
        flexDirection: 'row',
        alignItems: 'center',
        paddingHorizontal: 16,
        paddingVertical: 16,
        marginTop: 40, // Move marginTop here for spacing above header
    },
    secretWordContainerUnified: {
        backgroundColor: '#FFFFFF',
        borderRadius: 12,
        padding: 16,
        marginHorizontal: 16,
        marginVertical: 8,
        shadowColor: '#000',
        shadowOffset: {
            width: 0,
            height: 2,
        },
        shadowOpacity: 0.1,
        shadowRadius: 4,
        elevation: 3,
    },
    secretWordTitleUnified: {
        fontSize: 14,
        fontWeight: '600',
        color: '#8E8E93',
        marginBottom: 4,
    },
    secretWordTextUnified: {
        fontSize: 20,
        fontWeight: 'bold',
        color: '#007AFF',
    },
    abortButton: {
        paddingHorizontal: 16,
        paddingVertical: 8,
        borderRadius: 8,
        borderWidth: 1,
        borderColor: 'white',
        marginRight: 8,
        backgroundColor: 'rgba(0, 0, 0, 0.15)',
    },
    abortButtonText: {
        color: '#FFFFFF',
        fontWeight: '600',
        fontFamily: 'Audiowide',
    },
    timerContainer: {
        width: 60, // Fixed width for timer
        paddingHorizontal: 10,
        paddingVertical: 10,
        borderRadius: 8,
        marginLeft: 10,
        textAlign: 'center',
    },
    timerContainerNormal: {
        backgroundColor: '#34C759', // Green for normal time (>2 minutes)
    },
    timerContainerLow: {
        backgroundColor: '#FF9500', // Yellow for low time (1-2 minutes)
    },
    timerContainerWarning: {
        backgroundColor: '#FF3B30', // Red for warning (<1 minute)
        shadowColor: '#FF3B30',
        shadowOffset: { width: 0, height: 0 },
        shadowOpacity: 0.8,
        shadowRadius: 8,
        elevation: 6,
    },
    timerContainerFlashing: {
        backgroundColor: '#FF3B30', // Bright red for flashing (<30 seconds)
        shadowColor: '#FF3B30',
        shadowOffset: { width: 0, height: 0 },
        shadowOpacity: 1,
        shadowRadius: 12,
        elevation: 8,
    },
    timerText: {
        color: '#FFFFFF',
        fontSize: 12,
        fontWeight: 'bold',
        textAlign: 'center',
        fontFamily: 'Audiowide',
    },
    typingIndicatorContainer: {
        height: 42, // Fixed height to prevent layout shifts (30 + 12 margin)
        paddingHorizontal: 16,
    },
});

export default EncoderGameScreen; <|MERGE_RESOLUTION|>--- conflicted
+++ resolved
@@ -187,7 +187,6 @@
                                     humansWinScore={6}
                                 />
                             </View>
-<<<<<<< HEAD
                             <Animated.View style={[getTimerStyle(), { opacity: flashAnim }]}>
                                 <Text style={styles.timerText}>{formatTimerDisplay(remainingTime)}</Text>
                             </Animated.View>
@@ -199,10 +198,8 @@
                                 currentPlayerId={player?.id}
                             />
                         </View>
-                        {/* Secret word above input field */}
-                        <SecretWordContainer secretWord={secretWord || undefined} />
-                    </View>
-=======
+   
+
                             {/* Secret word above input field */}
                             <SecretWordContainer secretWord={secretWord || undefined} />
 
@@ -214,9 +211,8 @@
                                 />
                             </View>
                         </View>
-                    </TouchableWithoutFeedback>
-
->>>>>>> fb337872
+
+
                     <View style={styles.inputContainer}>
                         <TextInput
                             style={[
