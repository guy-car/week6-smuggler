--- conflicted
+++ resolved
@@ -135,7 +135,7 @@
         >
             <View style={styles.overlay}>
                 <KeyboardAvoidingView
-<<<<<<< HEAD
+
                     style={styles.container}
                     behavior={Platform.OS === 'ios' ? 'padding' : 'height'}
                 >
@@ -146,9 +146,9 @@
                         <View style={{ flex: 1 }}>
                             <ScoreProgressBar
                                 score={score}
-                                maxScore={10}
+                                maxScore={6}
                                 aiWinsScore={0}
-                                humansWinScore={10}
+                                humansWinScore={6}
                             />
                         </View>
                         <Animated.View style={[getTimerStyle(), { opacity: flashAnim }]}>
@@ -160,19 +160,6 @@
                             currentTurn={currentTurn}
                             conversationHistory={conversationHistory}
                             currentPlayerId={player?.id}
-=======
-                style={styles.container}
-                behavior={Platform.OS === 'ios' ? 'padding' : 'height'}
-            >
-                {/* Score bar and quit button in a row at the very top */}
-                <View style={styles.topRow}>
-                    <View style={{ flex: 1, marginTop: 30 }}>
-                        <ScoreProgressBar
-                            score={score}
-                            maxScore={6}
-                            aiWinsScore={0}
-                            humansWinScore={6}
->>>>>>> 98871520
                         />
                     </View>
 
