--- conflicted
+++ resolved
@@ -102,48 +102,19 @@
 
     return (
         <View style={styles.container}>
-<<<<<<< HEAD
-            <View style={styles.headerRow}>
-                <Text style={styles.title} numberOfLines={1} ellipsizeMode="clip">AI is Listening</Text>
-            </View>
-
-
-
-            {(shouldShowAIThinking || (aiAnalysis?.guess && !hasNewHumanMessagesAfterAI)) && (
-                <View style={styles.latestAnalysisContainer}>
-                    <AIDisplayComponent
-                        isThinking={shouldShowAIThinking}
-                        thinkingText="Analyzing"
-                        guess={!hasNewHumanMessagesAfterAI ? aiAnalysis?.guess : undefined}
-                    />
-                </View>
-            )}
-
-=======
-            <TouchableWithoutFeedback onPress={Keyboard.dismiss} accessible={false}>
-                <View>
-                    <View style={styles.headerRow}>
-                        <Text style={styles.title} numberOfLines={1} ellipsizeMode="clip">AI is Listening</Text>
-                    </View>
-                    {isAITurn ? (
-                        <View style={styles.thinkingContainer}>
-                            <Text style={styles.thinkingText}>AI is analyzing the conversation...</Text>
-                            <View style={styles.loadingDots}>
-                                <Text style={styles.dot}>•</Text>
-                                <Text style={styles.dot}>•</Text>
-                                <Text style={styles.dot}>•</Text>
-                            </View>
-                        </View>
-                    ) : null}
-                    {aiAnalysis && (
-                        <View style={styles.latestAnalysisContainer}>
-                            {/* {aiAnalysis.thinking && <AIThinkingSection thinking={aiAnalysis.thinking} />} */}
-                            {aiAnalysis.guess && <AIGuessSection guess={aiAnalysis.guess} />}
-                        </View>
-                    )}
-                </View>
-            </TouchableWithoutFeedback>
->>>>>>> 0a1be878
+<View style={styles.headerRow}>
+    <Text style={styles.title} numberOfLines={1} ellipsizeMode="clip">AI is Listening</Text>
+</View>
+
+{(shouldShowAIThinking || (aiAnalysis?.guess && !hasNewHumanMessagesAfterAI)) && (
+    <View style={styles.latestAnalysisContainer}>
+        <AIDisplayComponent
+            isThinking={shouldShowAIThinking}
+            thinkingText="Analyzing"
+            guess={!hasNewHumanMessagesAfterAI ? aiAnalysis?.guess : undefined}
+        />
+    </View>
+)}
             {/* Scrollable conversation history */}
             <View style={styles.conversationContainer}>
                 <ScrollView
