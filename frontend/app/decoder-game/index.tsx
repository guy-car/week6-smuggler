--- conflicted
+++ resolved
@@ -52,12 +52,9 @@
         setIsSubmitting(true);
         // Play sound and haptics immediately without awaiting
         playSendSound();
-<<<<<<< HEAD
-
-=======
+
         triggerActionHaptics();
-        
->>>>>>> 3597dc24
+
         try {
             await submitGuess(guessInput.trim());
             setGuessInput('');
@@ -182,7 +179,7 @@
                                 />
                             </View>
                         </View>
-<<<<<<< HEAD
+
                         <Animated.View style={[getTimerStyle(), { opacity: flashAnim }]}>
                             <Text style={styles.timerText}>{formatTimerDisplay(remainingTime)}</Text>
                         </Animated.View>
@@ -204,9 +201,9 @@
                         />
                     </View>
 
-=======
+
                     </TouchableWithoutFeedback>
->>>>>>> 3597dc24
+
                     <View style={styles.inputContainer}>
                         <TextInput
                             style={[
