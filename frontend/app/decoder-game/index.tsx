import React, { useEffect, useRef, useState } from 'react';
import {
    Alert,
    Animated,
    ImageBackground,
    KeyboardAvoidingView,
    Platform,
    ScrollView,
    StyleSheet,
    Text,
    TextInput,
    TouchableOpacity,
    View,
} from 'react-native';
import decoderBg from '../../assets/images/decoder.png';
import { leaveRoom, submitGuess } from '../../services/websocket';
import { useGameStore } from '../../store/gameStore';
import AISectionComponent from '../components/AISectionComponent';
import RoundModal from '../components/RoundModal';
import ScoreProgressBar from '../components/ScoreProgressBar';

const DecoderGameScreen = () => {
    const {
        conversationHistory,
        currentTurn,
        playerRole,
        gameStatus,
        round,
        maxRounds,
        score,
        player,
        roomId,
        remainingTime,
    } = useGameStore();

    const [guessInput, setGuessInput] = useState('');
    const [isSubmitting, setIsSubmitting] = useState(false);

    const canSubmitGuess = currentTurn === 'decoder' && gameStatus === 'active';
    const isMyTurn = currentTurn === playerRole;

    const flashAnim = useRef(new Animated.Value(1)).current;

    // Flashing animation for last 30 seconds
    useEffect(() => {
        if (remainingTime <= 30 && remainingTime > 0) {
            const flashAnimation = Animated.loop(
                Animated.sequence([
                    Animated.timing(flashAnim, {
                        toValue: 0.3,
                        duration: 500,
                        useNativeDriver: true,
                    }),
                    Animated.timing(flashAnim, {
                        toValue: 1,
                        duration: 500,
                        useNativeDriver: true,
                    }),
                ])
            );
            flashAnimation.start();
            return () => flashAnimation.stop();
        } else {
            flashAnim.setValue(1);
        }
    }, [remainingTime, flashAnim]);

    // Format timer display as MM:SS
    const formatTimerDisplay = (seconds: number): string => {
        const totalSeconds = Math.floor(seconds);
        const minutes = Math.floor(totalSeconds / 60);
        const remainingSeconds = Math.abs(totalSeconds % 60);
        return `${minutes}:${remainingSeconds.toString().padStart(2, '0')}`;
    };

    // Timer styling based on remaining time
    const getTimerStyle = () => {
        if (remainingTime <= 30) {
            return [styles.timerContainer, styles.timerContainerFlashing];
        } else if (remainingTime <= 60) {
            return [styles.timerContainer, styles.timerContainerWarning];
        } else if (remainingTime <= 120) {
            return [styles.timerContainer, styles.timerContainerLow];
        }
        return [styles.timerContainer, styles.timerContainerNormal];
    };

    const handleSubmitGuess = async () => {
        if (!guessInput.trim() || !canSubmitGuess || isSubmitting) {
            return;
        }

        setIsSubmitting(true);
        try {
            await submitGuess(guessInput.trim());
            setGuessInput('');
        } catch (error: any) {
            Alert.alert('Error', error.message || 'Failed to submit guess');
        } finally {
            setIsSubmitting(false);
        }
    };

    const handleAbort = () => {
        leaveRoom();
        useGameStore.getState().setCurrentScreen('lobby');
        useGameStore.getState().setRoomId(null);
        useGameStore.getState().setPlayers([]);
        useGameStore.getState().reset();
    };

    useEffect(() => {
        // This will be handled by the ConversationHistory component
    }, [conversationHistory]);

    return (
        <ImageBackground
            source={decoderBg}
            style={styles.background}
            resizeMode="cover"
        >
            <View style={styles.overlay}>
                <KeyboardAvoidingView
<<<<<<< HEAD
                    style={styles.container}
                    behavior={Platform.OS === 'ios' ? 'padding' : 'height'}
                >
                    <View style={styles.topRow}>
                        <TouchableOpacity style={styles.abortButton} onPress={handleAbort}>
                            <Text style={styles.abortButtonText}>Abort</Text>
                        </TouchableOpacity>
                        <View style={{ flex: 1 }}>
                            <ScoreProgressBar
                                score={score}
                                maxScore={10}
                                aiWinsScore={0}
                                humansWinScore={10}
                            />
                        </View>
                        <Animated.View style={[getTimerStyle(), { opacity: flashAnim }]}>
                            <Text style={styles.timerText}>{formatTimerDisplay(remainingTime)}</Text>
                        </Animated.View>
                    </View>
                    <ScrollView style={styles.content} showsVerticalScrollIndicator={false}>
                        <AISectionComponent
                            currentTurn={currentTurn}
                            conversationHistory={conversationHistory}
                            currentPlayerId={player?.id}
                            conversationHistoryProps={{ emptySubtext: 'Waiting for your ally to send a clue' }}
                        />
                    </ScrollView>
                    <View style={styles.inputContainer}>
                        <TextInput
                            style={[
                                styles.guessInput,
                                !canSubmitGuess && styles.guessInputDisabled,
                            ]}
                            value={guessInput}
                            onChangeText={setGuessInput}
                            placeholder={
                                canSubmitGuess
                                    ? "Guess the secret word..."
                                    : "Waiting for your clue..."
                            }
                            multiline
                            maxLength={50}
                            editable={canSubmitGuess}
                            placeholderTextColor="white"
=======
                style={styles.container}
                behavior={Platform.OS === 'ios' ? 'padding' : 'height'}
            >
                <View style={styles.topRow}>
                    <View style={{ flex: 1, marginTop: 30 }}>
                        <ScoreProgressBar
                            score={score}
                            maxScore={6}
                            aiWinsScore={0}
                            humansWinScore={6}
>>>>>>> 98871520
                        />
                        <TouchableOpacity
                            style={[
                                styles.submitButton,
                                !canSubmitGuess && styles.submitButtonDisabled,
                            ]}
                            onPress={handleSubmitGuess}
                            disabled={!canSubmitGuess}
                        >
                            <Text style={styles.submitButtonText}>
                                {isSubmitting ? 'Submitting...' : 'Guess'}
                            </Text>
                        </TouchableOpacity>
                    </View>
                </KeyboardAvoidingView>
            </View>

            <RoundModal />
        </ImageBackground>
    );
};

const styles = StyleSheet.create({
    background: {
        flex: 1,
        width: '100%',
        height: '100%',
    },
    overlay: {
        flex: 1,
        backgroundColor: 'rgba(0, 0, 0, 0.4)',
    },
    container: {
        flex: 1,
        backgroundColor: 'transparent',
    },
    topRow: {
        flexDirection: 'row',
        alignItems: 'center',
        paddingHorizontal: 16,
        paddingVertical: 16,
        marginTop: 40, // Move marginTop here for spacing above header
    },
    content: {
        flex: 1,
        paddingTop: 16,
    },
    inputContainer: {
        flexDirection: 'row',
        padding: 16,
        gap: 8,
    },
    guessInput: {
        flex: 1,
        borderWidth: 4,
        borderColor: '#FFD600',
        borderRadius: 8,
        padding: 12,
        fontSize: 16,
        maxHeight: 100,
        color: '#fff',
        backgroundColor: 'rgba(0,0,0,0.5)',
    },
    guessInputDisabled: {
        borderColor: '#C7C7CC',
        color: '#8E8E93',
        opacity: 0.5,
    },
    submitButton: {
        borderWidth: 4,
        borderColor: '#FFD600',
        backgroundColor: 'rgba(222, 192, 0, 0.8)',
        paddingHorizontal: 20,
        paddingVertical: 12,
        borderRadius: 8,
        justifyContent: 'center',
        shadowColor: '#FFD600',
        shadowOffset: { width: 0, height: 0 },
        shadowOpacity: 0.7,
        shadowRadius: 16,
        elevation: 8,
    },
    submitButtonDisabled: {
        opacity: .4,
    },
    submitButtonText: {
        color: '#000',
        fontWeight: '600',
    },
    abortButton: {
        paddingHorizontal: 16,
        paddingVertical: 8,
        borderRadius: 8,
        borderWidth: 1,
        borderColor: 'white',
        marginRight: 8,
        backgroundColor: 'rgba(0, 0, 0, 0.15)',
    },
    abortButtonText: {
        color: '#FFFFFF',
        fontWeight: '600',
    },
    timerContainer: {
        paddingHorizontal: 10,
        paddingVertical: 5,
        borderRadius: 8,
        marginLeft: 10,
    },
    timerContainerNormal: {
        backgroundColor: '#34C759', // Green for normal time (>2 minutes)
    },
    timerContainerLow: {
        backgroundColor: '#FF9500', // Yellow for low time (1-2 minutes)
    },
    timerContainerWarning: {
        backgroundColor: '#FF3B30', // Red for warning (<1 minute)
        shadowColor: '#FF3B30',
        shadowOffset: { width: 0, height: 0 },
        shadowOpacity: 0.8,
        shadowRadius: 8,
        elevation: 6,
    },
    timerContainerFlashing: {
        backgroundColor: '#FF3B30', // Bright red for flashing (<30 seconds)
        shadowColor: '#FF3B30',
        shadowOffset: { width: 0, height: 0 },
        shadowOpacity: 1,
        shadowRadius: 12,
        elevation: 8,
    },
    timerText: {
        color: '#FFFFFF',
        fontSize: 16,
        fontWeight: 'bold',
    },
});

export default DecoderGameScreen; <|MERGE_RESOLUTION|>--- conflicted
+++ resolved
@@ -121,7 +121,6 @@
         >
             <View style={styles.overlay}>
                 <KeyboardAvoidingView
-<<<<<<< HEAD
                     style={styles.container}
                     behavior={Platform.OS === 'ios' ? 'padding' : 'height'}
                 >
@@ -132,9 +131,9 @@
                         <View style={{ flex: 1 }}>
                             <ScoreProgressBar
                                 score={score}
-                                maxScore={10}
+                                maxScore={6}
                                 aiWinsScore={0}
-                                humansWinScore={10}
+                                humansWinScore={6}
                             />
                         </View>
                         <Animated.View style={[getTimerStyle(), { opacity: flashAnim }]}>
@@ -166,18 +165,6 @@
                             maxLength={50}
                             editable={canSubmitGuess}
                             placeholderTextColor="white"
-=======
-                style={styles.container}
-                behavior={Platform.OS === 'ios' ? 'padding' : 'height'}
-            >
-                <View style={styles.topRow}>
-                    <View style={{ flex: 1, marginTop: 30 }}>
-                        <ScoreProgressBar
-                            score={score}
-                            maxScore={6}
-                            aiWinsScore={0}
-                            humansWinScore={6}
->>>>>>> 98871520
                         />
                         <TouchableOpacity
                             style={[
