--- conflicted
+++ resolved
@@ -153,33 +153,7 @@
                     style={styles.container}
                     behavior={Platform.OS === 'ios' ? 'padding' : 'height'}
                 >
-<<<<<<< HEAD
-                    <View style={styles.topRow}>
-                        <TouchableOpacity style={styles.abortButton} onPress={handleAbort}>
-                            <Text style={styles.abortButtonText}>Abort</Text>
-                        </TouchableOpacity>
                         <View style={{ flex: 1 }}>
-                            <ScoreProgressBar
-                                score={score}
-                                maxScore={6}
-                                aiWinsScore={0}
-                                humansWinScore={6}
-                            />
-                        </View>
-                        <Animated.View style={[getTimerStyle(), { opacity: flashAnim }]}>
-                            <Text style={styles.timerText}>{formatTimerDisplay(remainingTime)}</Text>
-                        </Animated.View>
-                    </View>
-                    <View style={styles.content}>
-                        <AISectionComponent
-                            currentTurn={currentTurn}
-                            conversationHistory={conversationHistory}
-                            currentPlayerId={player?.id}
-                            conversationHistoryProps={{ emptySubtext: 'Waiting for the encoder to send a clue' }}
-                        />
-                    </View>
-=======
-                    <View style={{ flex: 1 }}>
                         <View style={styles.topRow}>
                             <TouchableOpacity style={styles.abortButton} onPress={handleAbort}>
                                 <Text style={styles.abortButtonText}>Abort</Text>
@@ -192,7 +166,6 @@
                                     humansWinScore={6}
                                 />
                             </View>
-
                             <Animated.View style={[getTimerStyle(), { opacity: flashAnim }]}>
                                 <Text style={styles.timerText}>{formatTimerDisplay(remainingTime)}</Text>
                             </Animated.View>
@@ -207,18 +180,13 @@
                         </View>
                     </View>
 
-
-                            {/* Typing indicator above input field */}
-                            <View style={styles.typingIndicatorContainer}>
-                                <TypingIndicator
-                                    role={(typingIndicator?.role || 'decoder') as 'encoder' | 'decoder'}
-                                    isVisible={!!(typingIndicator && typingIndicator.isTyping && typingIndicator.role !== playerRole)}
-                                />
-                            </View>
-
-
-
->>>>>>> d2788c9b
+                    {/* Typing indicator above input field */}
+                    <View style={styles.typingIndicatorContainer}>
+                        <TypingIndicator
+                            role={(typingIndicator?.role || 'decoder') as 'encoder' | 'decoder'}
+                            isVisible={!!(typingIndicator && typingIndicator.isTyping && typingIndicator.role !== playerRole)}
+                        />
+                    </View>
                     <View style={styles.inputContainer}>
                         <TextInput
                             style={[
