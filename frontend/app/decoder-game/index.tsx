--- conflicted
+++ resolved
@@ -149,7 +149,6 @@
             style={styles.background}
             resizeMode="cover"
         >
-<<<<<<< HEAD
             <TouchableWithoutFeedback onPress={Keyboard.dismiss} accessible={false}>
                 <View style={styles.overlay}>
                     <KeyboardAvoidingView
@@ -181,29 +180,6 @@
                                     conversationHistoryProps={{ emptySubtext: 'Waiting for the encoder to send a clue' }}
                                 />
                             </View>
-=======
-            <View style={styles.overlay}>
-                <KeyboardAvoidingView
-                    style={styles.container}
-                    behavior={Platform.OS === 'ios' ? 'padding' : 'height'}
-                >
-                        <View style={{ flex: 1 }}>
-                        <View style={styles.topRow}>
-                            <TouchableOpacity style={styles.abortButton} onPress={handleAbort}>
-                                <Text style={styles.abortButtonText}>Abort</Text>
-                            </TouchableOpacity>
-                            <View style={{ flex: 1 }}>
-                                <ScoreProgressBar
-                                    score={score}
-                                    maxScore={6}
-                                    aiWinsScore={0}
-                                    humansWinScore={6}
-                                />
-                            </View>
-                            <Animated.View style={[getTimerStyle(), { opacity: flashAnim }]}>
-                                <Text style={styles.timerText}>{formatTimerDisplay(remainingTime)}</Text>
-                            </Animated.View>
->>>>>>> 9f3f7505
                         </View>
                         {/* inputContainer is NOT wrapped, so input remains interactive */}
                         <View style={styles.inputContainer}>
@@ -237,55 +213,9 @@
                                 </Text>
                             </TouchableOpacity>
                         </View>
-<<<<<<< HEAD
                     </KeyboardAvoidingView>
                 </View>
             </TouchableWithoutFeedback>
-=======
-                    </View>
-
-                    {/* Typing indicator above input field */}
-                    <View style={styles.typingIndicatorContainer}>
-                        <TypingIndicator
-                            role={(typingIndicator?.role || 'decoder') as 'encoder' | 'decoder'}
-                            isVisible={!!(typingIndicator && typingIndicator.isTyping && typingIndicator.role !== playerRole)}
-                        />
-                    </View>
-                    <View style={styles.inputContainer}>
-                        <TextInput
-                            style={[
-                                styles.guessInput,
-                                !canSubmitGuess && styles.guessInputDisabled,
-                            ]}
-                            value={guessInput}
-                            onChangeText={handleTyping}
-                            placeholder={
-                                canSubmitGuess
-                                    ? "Guess the secret word..."
-                                    : "Waiting for your clue..."
-                            }
-                            multiline
-                            maxLength={50}
-                            editable={canSubmitGuess}
-                            placeholderTextColor="white"
-                        />
-                        <TouchableOpacity
-                            style={[
-                                styles.submitButton,
-                                !canSubmitGuess && styles.submitButtonDisabled,
-                            ]}
-                            onPress={handleSubmitGuess}
-                            disabled={!canSubmitGuess}
-                        >
-                            <Text style={styles.submitButtonText}>
-                                {isSubmitting ? 'Submitting...' : 'Guess'}
-                            </Text>
-                        </TouchableOpacity>
-                    </View>
-                </KeyboardAvoidingView>
-            </View>
-
->>>>>>> 9f3f7505
             <RoundModal />
         </ImageBackground>
     );
