import { z } from 'zod';

/**
 * Type of turn in the conversation:
 * - outsider_hint: A hint message from the outsider trying to communicate the secret
 * - ai_analysis: AI's analysis of the conversation with thinking and guess
 * - insider_guess: Insider's attempt to guess the secret word (only failed guesses appear in history)
 */
export const TurnTypeSchema = z.enum(['outsider_hint', 'ai_analysis', 'insider_guess']);
export type TurnType = z.infer<typeof TurnTypeSchema>;

/**
 * Outsider's hint in the conversation
 */
export const OutsiderTurnSchema = z.object({
  type: z.literal('outsider_hint'),
  content: z.string()
    .describe('The hint message from the outsider'),
  turnNumber: z.number().int().positive()
    .describe('Sequential turn number')
    .optional()
});
export type OutsiderTurn = z.infer<typeof OutsiderTurnSchema>;

/**
 * AI's analysis of the conversation
 * @constraints
 * - thinking: Exactly 4 sentences
 * - guess: Single word, 3-12 characters
 */
export const AITurnSchema = z.object({
  type: z.literal('ai_analysis'),
  thinking: z.array(z.string()).length(4)
    .describe('AI\'s thought process as exactly 4 sentences'),
  guess: z.string()
    .min(3).max(12)
    .describe('AI\'s guess at the secret word'),
  turnNumber: z.number().int().positive()
    .describe('Sequential turn number')
    .optional()
});
export type AITurn = z.infer<typeof AITurnSchema>;

/**
 * Insider's guess attempt
 * Note: Only failed guesses appear in conversation history
 * as correct guesses end the game
 */
export const InsiderTurnSchema = z.object({
  type: z.literal('insider_guess'),
  guess: z.string()
    .min(3).max(12)
    .describe('Insider\'s guess attempt'),
  turnNumber: z.number().int().positive()
    .describe('Sequential turn number')
    .optional()
});
export type InsiderTurn = z.infer<typeof InsiderTurnSchema>;

/**
 * Union type for all possible turns
 */
export const TurnSchema = z.discriminatedUnion('type', [
  OutsiderTurnSchema,
  AITurnSchema,
  InsiderTurnSchema
]);
export type Turn = z.infer<typeof TurnSchema>;

/**
 * Request body for /api/ai/analyze endpoint
 * Contains game ID and chronological sequence of turns
 * 
 * @example
 * ```typescript
 * const request = {
 *   gameId: "room123",
 *   conversationHistory: [
 *     // Outsider sends hint
 *     { type: 'outsider_hint', content: "It's red and sweet" },
 *     
 *     // AI analyzes and guesses
 *     { type: 'ai_analysis', thinking: ["...", "...", "...", "..."], guess: "cherry" },
 *     
 *     // Insider makes wrong guess
 *     { type: 'insider_guess', guess: "apple" }
 *   ]
 * }
 * ```
 */
export const AnalyzeRequestSchema = z.object({
  /** Room/session identifier */
  gameId: z.string(),

  /** Chronological sequence of turns */
  conversationHistory: z.array(TurnSchema)
<<<<<<< HEAD
    .refine(
      (turns) => {
        // Verify turns alternate correctly: outsider -> ai -> insider -> ai -> outsider -> ...
        return turns.every((turn, idx) => {
          if (idx === 0) return turn.type === 'outsider_hint';
          const prevTurn = turns[idx - 1];
          if (!prevTurn) return false;
          const prevType = prevTurn.type;
          switch (turn.type) {
            case 'outsider_hint':
              return prevType === 'ai_analysis';
            case 'ai_analysis':
              return prevType === 'outsider_hint' || prevType === 'insider_guess';
            case 'insider_guess':
              return prevType === 'ai_analysis';
          }
        });
      },
      { message: "Turns must follow the pattern: outsider -> ai -> insider -> ai -> outsider" }
    )
=======
>>>>>>> 610fd56b
});
export type AnalyzeRequest = z.infer<typeof AnalyzeRequestSchema>;

/**
 * AI's response to analyzing the conversation
 */
export const AIResponseSchema = z.object({
  /** AI's thought process as exactly 4 sentences */
  thinking: z.array(z.string()).length(4),

  /** AI's guess at the secret word */
  guess: z.string()
    .min(3).max(12)
});
export type AIResponse = z.infer<typeof AIResponseSchema>; <|MERGE_RESOLUTION|>--- conflicted
+++ resolved
@@ -94,7 +94,7 @@
 
   /** Chronological sequence of turns */
   conversationHistory: z.array(TurnSchema)
-<<<<<<< HEAD
+
     .refine(
       (turns) => {
         // Verify turns alternate correctly: outsider -> ai -> insider -> ai -> outsider -> ...
@@ -115,9 +115,6 @@
       },
       { message: "Turns must follow the pattern: outsider -> ai -> insider -> ai -> outsider" }
     )
-=======
->>>>>>> 610fd56b
-});
 export type AnalyzeRequest = z.infer<typeof AnalyzeRequestSchema>;
 
 /**
