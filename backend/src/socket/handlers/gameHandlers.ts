import { Socket, Server as SocketIOServer } from 'socket.io';
import { OpenAIService } from '../../../openai/services/openai';
import { GameLogic } from '../../game/logic';
import { GameStateManager } from '../../game/state';
import { WordManager } from '../../game/wordManager';
import { RoomManager } from '../../rooms/manager';
import { GameStartData, Player, RoleAssignment, Room } from '../../types';

export class GameHandlers {
    private readonly wordManager: WordManager;
    private readonly aiService: OpenAIService;
    private readonly gameLogic: GameLogic;

    constructor(
        private readonly roomManager: RoomManager,
        private readonly gameStateManager: GameStateManager,
        private readonly io: SocketIOServer
    ) {
        this.wordManager = new WordManager();
        this.aiService = new OpenAIService();
        this.gameLogic = new GameLogic();
    }

    /**
     * Handle start_game event - starts the game when both players are ready
     */
    public handleStartGame = (socket: Socket, data: { roomId: string }) => {
        try {
            const { roomId } = data;

            if (!roomId) {
                socket.emit('error', { message: 'Room ID is required' });
                return;
            }

            const room = this.roomManager.getRoom(roomId);
            if (!room) {
                socket.emit('error', { message: 'Room not found' });
                return;
            }

            // Check if room is ready to start
            if (!this.roomManager.isRoomReady(roomId)) {
                socket.emit('start_game_error', {
                    roomId,
                    error: 'Room is not ready to start'
                });
                return;
            }

            // Select a secret word
            const secretWord = this.wordManager.selectRandomWord();

            // Assign roles to players
            const roles = this.gameStateManager.assignRoles(room.players);

            // Create game state
            const gameState = this.gameStateManager.createGameState(secretWord, room.players);

            // Update room with game state
            room.gameState = gameState;

            // Update player roles in the room
            this.updatePlayerRoles(room, roles);

            // Prepare game start data
            const gameStartData: GameStartData = {
                roomId,
                players: room.players,
                roles,
                secretWord
            };

            // Emit to all players in the room
            socket.to(roomId).emit('start_game', gameStartData);
            socket.emit('start_game', gameStartData);

            console.log(`Game started in room ${roomId} with word: ${secretWord}`);
        } catch (error) {
            console.error('Error in handleStartGame:', error);
            socket.emit('error', { message: 'Internal server error' });
        }
    };

    /**
     * Update player roles in room
     */
    private updatePlayerRoles(room: Room, roles: RoleAssignment) {
        room.players.forEach((player: Player) => {
            if (roles.encoder === player.id) {
                player.role = 'encoder';
            } else if (roles.decoder === player.id) {
                player.role = 'decoder';
            }
        });
    }

    /**
     * Handle send_message event - encoder sends a message
     */
    public handleSendMessage = async (socket: Socket, data: { roomId: string; message: string }) => {
        try {
            const room = await this.roomManager.getRoom(data.roomId);
            if (!room) {
                throw new Error('Room not found');
            }

            if (!room.gameState) {
                throw new Error('Game not started');
            }

            // Get current roles
            const roles: RoleAssignment = {
                encoder: room.players.find((p: Player) => p.role === 'encoder')!.id,
                decoder: room.players.find((p: Player) => p.role === 'decoder')!.id
            };

            // Validate it's player's turn
            if (!this.gameStateManager.isPlayerTurn(room.gameState, socket.id, roles)) {
                throw new Error('Not your turn');
            }

            // Add message to conversation history
            const gameStateWithMessage = this.gameStateManager.addEncoderTurn(room.gameState, data.message);
            room.gameState = gameStateWithMessage;

<<<<<<< HEAD
            // Add outsider turn to conversation history
            const updatedGameState = this.gameStateManager.addOutsiderTurn(room.gameState, message);

            // Advance turn to AI
            const nextGameState = this.gameStateManager.advanceTurn(updatedGameState);
            console.log(`[DEBUG] handleSendMessage: Turn advanced from ${updatedGameState.currentTurn} to ${nextGameState.currentTurn}`);

            // Update room game state
            room.gameState = nextGameState;
=======
            // Broadcast updated game state
            this.io.to(room.id).emit('game_state_update', {
                gameState: gameStateWithMessage,
                roles
            });
>>>>>>> a28f80c5

            // Process AI response
            const analyzeRequest = this.gameStateManager.transformToAnalyzeRequest(room.gameState, room.id);
            const aiResponse = await this.aiService.analyzeConversation(analyzeRequest.conversationHistory);

            // Add AI response to conversation history
            const gameStateWithAI = this.gameStateManager.addAITurn(
                room.gameState,
                aiResponse.thinking,
                aiResponse.guess
            );
            room.gameState = gameStateWithAI;

<<<<<<< HEAD
            // Trigger AI response after a short delay
            console.log(`[DEBUG] About to trigger AI response for room ${roomId}. Current turn: ${nextGameState.currentTurn}`);
            setTimeout(() => {
                console.log(`[DEBUG] Triggering AI response for room ${roomId}`);
                this.handleAIResponse(roomId);
            }, 1000);
=======
            // Broadcast updated game state with AI response
            this.io.to(room.id).emit('game_state_update', {
                gameState: gameStateWithAI,
                roles
            });
>>>>>>> a28f80c5

            console.log(`Message sent in room ${room.id}: ${data.message}`);
        } catch (error) {
            socket.emit('error', { message: error instanceof Error ? error.message : 'Unknown error' });
        }
    };

    /**
     * Handle player_guess event - decoder attempts to guess the secret word
     */
    public handlePlayerGuess = (socket: Socket, data: { roomId: string; guess: string }) => {
        try {
            const { roomId, guess } = data;

            if (!roomId || !guess) {
                socket.emit('error', { message: 'Room ID and guess are required' });
                return;
            }

            const room = this.roomManager.getRoom(roomId);
            if (!room || !room.gameState) {
                socket.emit('error', { message: 'Game not found or not started' });
                return;
            }

            // Get current roles
            const roles: RoleAssignment = {
                encoder: room.players.find(p => p.role === 'encoder')!.id,
                decoder: room.players.find(p => p.role === 'decoder')!.id
            };

            // Validate turn order
            const turnValidation = this.gameLogic.validateTurnOrder(
                room.gameState,
                socket.id,
                'guess',
                roles
            );

            if (!turnValidation.valid) {
                socket.emit('player_guess_error', {
                    roomId,
                    error: turnValidation.errors.join(', ')
                });
                return;
            }

            // Validate conversation flow
            const flowValidation = this.gameLogic.validateConversationFlow(room.gameState);
            if (!flowValidation.valid) {
                socket.emit('player_guess_error', {
                    roomId,
                    error: flowValidation.errors.join(', ')
                });
                return;
            }

            // Validate game state consistency
            const consistencyValidation = this.gameLogic.validateGameStateConsistency(room.gameState);
            if (!consistencyValidation.valid) {
                socket.emit('player_guess_error', {
                    roomId,
                    error: 'Game state is inconsistent: ' + consistencyValidation.errors.join(', ')
                });
                return;
            }

            // Validate the guess using Levenshtein distance
            const isCorrect = this.gameStateManager.validateGuess(guess, room.gameState.secretWord);

            if (isCorrect) {
                // Correct guess - end the round
                // Update score
                const updatedGameState = this.gameStateManager.updateScore(room.gameState, true);

                // Check if game has ended
                const gameEnded = this.gameStateManager.isGameEnded(updatedGameState);
                const winner = this.gameStateManager.getGameWinner(updatedGameState);

                if (gameEnded) {
                    // End the game
                    const finalGameState = this.gameStateManager.endGame(updatedGameState);
                    room.gameState = finalGameState;

                    // Emit game end event
                    const gameEndData = {
                        roomId,
                        winner,
                        finalScore: finalGameState.score,
                        correct: isCorrect
                    };

                    socket.to(roomId).emit('game_end', gameEndData);
                    socket.emit('game_end', gameEndData);
                } else {
                    // Advance to next round
                    const nextRoundState = this.gameStateManager.advanceRound(updatedGameState);

                    // Keep fixed roles - no role switching

                    // Select new secret word
                    const newSecretWord = this.wordManager.selectRandomWord();
                    nextRoundState.secretWord = newSecretWord;

                    room.gameState = nextRoundState;

                    // Emit round end event
                    const roundEndData = {
                        roomId,
                        correct: isCorrect,
                        score: nextRoundState.score,
                        gameEnded: false,
                        newSecretWord,
                        currentTurn: nextRoundState.currentTurn
                    };

                    socket.to(roomId).emit('round_end', roundEndData);
                    socket.emit('round_end', roundEndData);
                }

                // Emit guess result
                const guessResultData = {
                    roomId,
                    correct: isCorrect,
                    guess,
                    score: updatedGameState.score
                };

                socket.to(roomId).emit('guess_result', guessResultData);
                socket.emit('guess_result', guessResultData);
            } else {
                // Incorrect guess - add to conversation history and continue
                // Add decoder guess to conversation history
                const updatedGameState = this.gameStateManager.addDecoderTurn(room.gameState, guess);

                // Advance turn to AI
                const nextGameState = this.gameStateManager.advanceTurn(updatedGameState);
                console.log(`[DEBUG] handlePlayerGuess: Turn advanced from ${updatedGameState.currentTurn} to ${nextGameState.currentTurn}`);

                // Update room game state
                room.gameState = nextGameState;

                // Broadcast message to all players in the room
                const messageData = {
                    roomId,
                    message: {
                        content: guess,
                        senderId: socket.id,
                        timestamp: new Date()
                    },
                    currentTurn: nextGameState.currentTurn
                };

                socket.to(roomId).emit('message_received', messageData);
                socket.emit('message_sent', messageData);

                // Emit guess result (incorrect)
                const guessResultData = {
                    roomId,
                    correct: false,
                    guess,
                    score: room.gameState.score
                };

                socket.to(roomId).emit('guess_result', guessResultData);
                socket.emit('guess_result', guessResultData);

                // Trigger AI response after a short delay
                console.log(`[DEBUG] About to trigger AI response for room ${roomId}. Current turn: ${nextGameState.currentTurn}`);
                setTimeout(() => {
                    console.log(`[DEBUG] Triggering AI response for room ${roomId}`);
                    this.handleAIResponse(roomId);
                }, 1000);
            }

            console.log(`Guess made in room ${roomId}: ${guess} (correct: ${isCorrect})`);
        } catch (error) {
            console.error('Error in handlePlayerGuess:', error);
            socket.emit('error', { message: 'Internal server error' });
        }
    };

    /**
     * Handle player reconnection
     */
    public handlePlayerReconnect = (socket: Socket, data: { roomId: string; playerId: string }) => {
        try {
            const { roomId, playerId } = data;

            if (!roomId || !playerId) {
                socket.emit('error', { message: 'Room ID and player ID are required' });
                return;
            }

            const room = this.roomManager.getRoom(roomId);
            if (!room) {
                socket.emit('reconnect_error', {
                    roomId,
                    error: 'Room not found'
                });
                return;
            }

            // Find the player
            const player = room.players.find(p => p.id === playerId);
            if (!player) {
                socket.emit('reconnect_error', {
                    roomId,
                    error: 'Player not found in room'
                });
                return;
            }

            // Update player's socket ID
            player.socketId = socket.id;

            // If game is active, check if player can rejoin
            if (room.gameState) {
                const roles: RoleAssignment = {
                    encoder: room.players.find(p => p.role === 'encoder')!.id,
                    decoder: room.players.find(p => p.role === 'decoder')!.id
                };

                const canRejoin = this.gameStateManager.canPlayerRejoin(
                    room.gameState,
                    playerId,
                    roles
                );

                if (!canRejoin.canRejoin) {
                    socket.emit('reconnect_error', {
                        roomId,
                        error: canRejoin.reason || 'Cannot rejoin game'
                    });
                    return;
                }

                // Get game state summary for rejoining player
                const gameSummary = this.gameStateManager.getGameStateSummary(room.gameState);

                // Emit reconnection success with game state
                const reconnectData = {
                    roomId,
                    playerId,
                    gameState: gameSummary,
                    role: player.role,
                    players: room.players
                };

                socket.emit('player_reconnected', reconnectData);
                socket.to(roomId).emit('player_rejoined', {
                    roomId,
                    playerId,
                    playerName: player.name
                });

                console.log(`Player ${playerId} reconnected to room ${roomId}`);
            } else {
                // Game not started yet, just rejoin room
                socket.emit('player_reconnected', {
                    roomId,
                    playerId,
                    players: room.players
                });
                socket.to(roomId).emit('player_rejoined', {
                    roomId,
                    playerId,
                    playerName: player.name
                });

                console.log(`Player ${playerId} reconnected to room ${roomId} (no active game)`);
            }
        } catch (error) {
            console.error('Error in handlePlayerReconnect:', error);
            socket.emit('error', { message: 'Internal server error' });
        }
    };

    /**
     * Handle AI response generation
     */
    private handleAIResponse = async (roomId: string) => {
        try {
            const room = this.roomManager.getRoom(roomId);
            if (!room || !room.gameState) {
                console.log(`[DEBUG] handleAIResponse: Room or game state not found for room ${roomId}`);
                return;
            }

            console.log(`[DEBUG] handleAIResponse: Current turn is ${room.gameState.currentTurn} for room ${roomId}`);

            // Check if it's AI's turn
            if (room.gameState.currentTurn !== 'ai') {
                console.log(`[DEBUG] handleAIResponse: Not AI's turn, current turn is ${room.gameState.currentTurn} for room ${roomId}`);
                return;
            }

            // Generate AI response using the OpenAI service
            console.log(`[DEBUG] Calling AI service with conversation history:`, room.gameState.conversationHistory);
            const aiResponse = await this.aiService.analyzeConversation(
                room.gameState.conversationHistory
            );
            console.log(`[DEBUG] AI service returned:`, aiResponse);

            // Add AI response to conversation history
            const updatedGameState = this.gameStateManager.addAITurn(room.gameState, aiResponse.thinking, aiResponse.guess);

            // Check if AI guess is correct
            const isCorrect = this.gameStateManager.validateGuess(aiResponse.guess, room.gameState.secretWord);

            if (isCorrect) {
                // AI wins the round - update score and advance to next round
                const scoreUpdated = this.gameStateManager.updateScore(updatedGameState, false); // false = AI wins
                const nextRound = this.gameStateManager.advanceRound(scoreUpdated);

                // Check if game ended
                if (this.gameStateManager.isGameEnded(nextRound)) {
                    const gameEnded = this.gameStateManager.endGame(nextRound);
                    room.gameState = gameEnded;

                    // Emit game end event
                    const gameEndData = {
                        roomId,
                        winner: 'ai',
                        finalScore: gameEnded.score,
                        correct: true
                    };

                    this.io.to(roomId).emit('game_end', gameEndData);
                } else {
                    // Select new secret word
                    const newSecretWord = this.wordManager.selectRandomWord();
                    nextRound.secretWord = newSecretWord;
                    room.gameState = nextRound;

                    // Emit round end event
                    const roundEndData = {
                        roomId,
                        correct: true,
                        score: nextRound.score,
                        gameEnded: false,
                        newSecretWord
                    };

                    this.io.to(roomId).emit('round_end', roundEndData);
                }
            } else {
                // AI incorrect - advance turn to decoder
                const nextGameState = this.gameStateManager.advanceTurn(updatedGameState);
                room.gameState = nextGameState;
            }

            // Broadcast AI response to all players
            const aiResponseData = {
                roomId,
                turn: {
                    thinking: aiResponse.thinking,
                    guess: aiResponse.guess
                },
                currentTurn: room.gameState.currentTurn
            };

            // Emit to all players in the room
            this.io.to(roomId).emit('ai_response', aiResponseData);

            console.log(`[DEBUG] AI response successfully generated and emitted in room ${roomId}: ${aiResponse.guess}`);
            console.log(`AI response generated in room ${roomId}: ${aiResponse.guess}`);
        } catch (error) {
            console.error('[DEBUG] Error in handleAIResponse:', error);

            // Fallback to simple mock response if AI service fails
            console.log(`[DEBUG] Falling back to AI fallback response for room ${roomId}`);
            this.handleAIFallback(roomId);
        }
    };

    /**
     * Fallback AI response when main AI service fails
     */
    private handleAIFallback = (roomId: string) => {
        try {
            const room = this.roomManager.getRoom(roomId);
            if (!room || !room.gameState) {
                return;
            }

            // Simple fallback response using real word list
            const thinking = ["Analyzing conversation...", "Processing clues...", "Evaluating context...", "Making educated guess..."];
            const availableWords = this.wordManager.getAllWords();

            // Try to make a contextual guess based on conversation history
            let guess: string;
            if (room.gameState.conversationHistory.length > 0) {
                // Look for words in the conversation that might be clues
                const conversationText = room.gameState.conversationHistory
                    .map(turn => {
                        if (turn.type === 'outsider_hint') {
                            return turn.content.toLowerCase();
                        } else if (turn.type === 'insider_guess') {
                            return turn.guess.toLowerCase();
                        }
                        return '';
                    })
                    .join(' ');

                // Find words that might be related to the conversation
                const relatedWords = availableWords.filter(word =>
                    conversationText.includes(word.toLowerCase()) ||
                    word.toLowerCase().includes(conversationText.split(' ')[0] || '')
                );

                if (relatedWords.length > 0) {
                    guess = relatedWords[Math.floor(Math.random() * relatedWords.length)]!;
                } else {
                    guess = availableWords[Math.floor(Math.random() * availableWords.length)]!;
                }
            } else {
                guess = availableWords[Math.floor(Math.random() * availableWords.length)]!;
            }

            // Add AI response to conversation history
            const updatedGameState = this.gameStateManager.addAITurn(room.gameState, thinking, guess);

            // Check if AI guess is correct
            const isCorrect = this.gameStateManager.validateGuess(guess, room.gameState.secretWord);

            if (isCorrect) {
                // AI wins the round - update score and advance to next round
                const scoreUpdated = this.gameStateManager.updateScore(updatedGameState, false); // false = AI wins
                const nextRound = this.gameStateManager.advanceRound(scoreUpdated);

                // Check if game ended
                if (this.gameStateManager.isGameEnded(nextRound)) {
                    const gameEnded = this.gameStateManager.endGame(nextRound);
                    room.gameState = gameEnded;

                    // Emit game end event
                    const gameEndData = {
                        roomId,
                        winner: 'ai',
                        finalScore: gameEnded.score,
                        correct: true
                    };

                    this.io.to(roomId).emit('game_end', gameEndData);
                } else {
                    // Select new secret word
                    const newSecretWord = this.wordManager.selectRandomWord();
                    nextRound.secretWord = newSecretWord;
                    room.gameState = nextRound;

                    // Emit round end event
                    const roundEndData = {
                        roomId,
                        correct: true,
                        score: nextRound.score,
                        gameEnded: false,
                        newSecretWord,
                        currentTurn: nextRound.currentTurn
                    };

                    this.io.to(roomId).emit('round_end', roundEndData);
                }
            } else {
                // AI incorrect - advance turn to decoder
                const nextGameState = this.gameStateManager.advanceTurn(updatedGameState);
                room.gameState = nextGameState;
            }

            // Broadcast fallback AI response
            const aiResponseData = {
                roomId,
                turn: {
                    thinking: thinking,
                    guess: guess
                },
                currentTurn: room.gameState.currentTurn
            };

            this.io.to(roomId).emit('ai_response', aiResponseData);

            console.log(`[DEBUG] AI fallback response successfully generated and emitted in room ${roomId}: ${guess}`);
            console.log(`AI fallback response generated in room ${roomId}: ${guess}`);
        } catch (error) {
            console.error('Error in handleAIFallback:', error);
        }
    };
} <|MERGE_RESOLUTION|>--- conflicted
+++ resolved
@@ -124,23 +124,12 @@
             const gameStateWithMessage = this.gameStateManager.addEncoderTurn(room.gameState, data.message);
             room.gameState = gameStateWithMessage;
 
-<<<<<<< HEAD
-            // Add outsider turn to conversation history
-            const updatedGameState = this.gameStateManager.addOutsiderTurn(room.gameState, message);
-
-            // Advance turn to AI
-            const nextGameState = this.gameStateManager.advanceTurn(updatedGameState);
-            console.log(`[DEBUG] handleSendMessage: Turn advanced from ${updatedGameState.currentTurn} to ${nextGameState.currentTurn}`);
-
-            // Update room game state
-            room.gameState = nextGameState;
-=======
+
             // Broadcast updated game state
             this.io.to(room.id).emit('game_state_update', {
                 gameState: gameStateWithMessage,
                 roles
             });
->>>>>>> a28f80c5
 
             // Process AI response
             const analyzeRequest = this.gameStateManager.transformToAnalyzeRequest(room.gameState, room.id);
@@ -154,20 +143,12 @@
             );
             room.gameState = gameStateWithAI;
 
-<<<<<<< HEAD
-            // Trigger AI response after a short delay
-            console.log(`[DEBUG] About to trigger AI response for room ${roomId}. Current turn: ${nextGameState.currentTurn}`);
-            setTimeout(() => {
-                console.log(`[DEBUG] Triggering AI response for room ${roomId}`);
-                this.handleAIResponse(roomId);
-            }, 1000);
-=======
             // Broadcast updated game state with AI response
             this.io.to(room.id).emit('game_state_update', {
                 gameState: gameStateWithAI,
                 roles
             });
->>>>>>> a28f80c5
+
 
             console.log(`Message sent in room ${room.id}: ${data.message}`);
         } catch (error) {
