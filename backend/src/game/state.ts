import { AITurn, AnalyzeRequest, DecoderTurn, EncoderTurn, GameState, Player, RoleAssignment } from '../types';
import { fuzzyStringMatch, getMaxLevenshteinDistance } from '../utils/helpers';

export class GameStateManager {
    private readonly INITIAL_SCORE = 5; // Start at neutral score
    private readonly MAX_SCORE = 10;
    private readonly MIN_SCORE = 0;
    private readonly WIN_SCORE = 10;
    private readonly LOSE_SCORE = 0;

    /**
     * Create initial game state
     */
    public createGameState(secretWord: string, players: Player[]): GameState {
        return {
            score: 5,
            currentRound: 1,
            secretWord,
            conversationHistory: [],
            currentTurn: 'encoder',
            gameStatus: 'active'
        };
    }

    /**
     * Assign roles to players
     * First player (index 0) becomes Encoder, second player (index 1) becomes Decoder
     */
    public assignRoles(players: Player[]): RoleAssignment {
        if (players.length < 2) {
            throw new Error('Not enough players to assign roles');
        }

        // Assign roles based on join order (first player = Encoder, second = Decoder)
        return {
            encoder: players[0]!.id,
            decoder: players[1]!.id
        };
    }

    /**
     * Add an encoder turn to conversation history
     */
    public addEncoderTurn(gameState: GameState, content: string): GameState {
        const encoderTurn: EncoderTurn = {
            type: 'encoder',
            content,
            turnNumber: gameState.conversationHistory.length + 1
        };

        return {
            ...gameState,
            conversationHistory: [...gameState.conversationHistory, encoderTurn],
            currentTurn: 'ai'
        };
    }

    /**
     * Add an AI turn to conversation history
     */
    public addAITurn(gameState: GameState, thinking: string[], guess: string): GameState {
        const aiTurn: AITurn = {
            type: 'ai_analysis',
            thinking,
            guess,
            turnNumber: gameState.conversationHistory.length + 1
        };

        return {
            ...gameState,
            conversationHistory: [...gameState.conversationHistory, aiTurn],
            currentTurn: 'decoder'
        };
    }

    /**
     * Add a decoder turn to conversation history
     */
    public addDecoderTurn(gameState: GameState, guess: string): GameState {
        const decoderTurn: DecoderTurn = {
            type: 'decoder',
            guess,
            turnNumber: gameState.conversationHistory.length + 1
        };

        return {
            ...gameState,
            conversationHistory: [...gameState.conversationHistory, decoderTurn],
            currentTurn: 'encoder'
        };
    }

    /**
     * Add a turn to conversation history based on type
     */
    public addTurn(gameState: GameState, message: { type: 'encoder' | 'decoder'; content?: string; guess?: string }): GameState {
        if (message.type === 'encoder' && message.content) {
            return this.addEncoderTurn(gameState, message.content);
        } else if (message.type === 'decoder' && message.guess) {
            return this.addDecoderTurn(gameState, message.guess);
        }
        throw new Error(`Invalid turn type or missing required fields: ${message.type}`);
    }

    /**
     * Swap roles between players
     * Encoder becomes Decoder, Decoder becomes Encoder
     */
    public swapRoles(roles: RoleAssignment): RoleAssignment {
        return {
            encoder: roles.decoder,
            decoder: roles.encoder
        };
    }

    /**
     * Update score based on guess result
     */
    public updateScore(gameState: GameState, correct: boolean): GameState {
        let newScore = gameState.score;

        if (correct) {
            // Players win the round
            newScore = Math.min(this.MAX_SCORE, newScore + 1);
        } else {
            // AI wins the round
            newScore = Math.max(this.MIN_SCORE, newScore - 1);
        }

        return {
            ...gameState,
            score: newScore
        };
    }

    /**
     * Advance to next round
     */
    public advanceRound(gameState: GameState): GameState {
        return {
            ...gameState,
            currentRound: gameState.currentRound + 1,
            conversationHistory: [],
            currentTurn: 'encoder'
        };
    }

    /**
     * Check if game has ended
     */
    public isGameEnded(gameState: GameState): boolean {
        return gameState.score >= this.WIN_SCORE || gameState.score <= this.LOSE_SCORE;
    }

    /**
     * Get game winner
     */
    public getGameWinner(gameState: GameState): 'players' | 'ai' | null {
        if (gameState.score >= this.WIN_SCORE) {
            return 'players';
        } else if (gameState.score <= this.LOSE_SCORE) {
            return 'ai';
        }
        return null;
    }

    /**
     * Validate guess against secret word using Levenshtein distance
     */
    public validateGuess(guess: string, secretWord: string): boolean {
        const maxDistance = getMaxLevenshteinDistance();
        return fuzzyStringMatch(guess, secretWord, maxDistance);
    }

    /**
     * Get current turn type
     */
    public getCurrentTurn(gameState: GameState): 'encoder' | 'ai' | 'decoder' {
        return gameState.currentTurn;
    }

    /**
 * Advance turn
 */
    public advanceTurn(gameState: GameState): GameState {
<<<<<<< HEAD
        let nextTurn: 'encryptor' | 'ai' | 'decryptor';

        switch (gameState.currentTurn) {
            case 'encryptor':
                nextTurn = 'ai';
                break;
            case 'ai':
                // AI should go to decryptor if the last non-AI turn was from encryptor
                // AI should go to encryptor if the last non-AI turn was from decryptor
                const lastNonAITurn = gameState.conversationHistory
                    .reverse()
                    .find(turn => turn.type === 'outsider_hint' || turn.type === 'insider_guess');

                if (lastNonAITurn?.type === 'outsider_hint') {
                    // Last turn was from encryptor, AI should go to decryptor
                    nextTurn = 'decryptor';
                } else if (lastNonAITurn?.type === 'insider_guess') {
                    // Last turn was from decryptor, AI should go to encryptor
                    nextTurn = 'encryptor';
                } else {
                    // Fallback: go to decryptor
                    nextTurn = 'decryptor';
                }
                break;
            case 'decryptor':
                nextTurn = 'ai';
                break;
            default:
                throw new Error(`Invalid current turn: ${gameState.currentTurn}`);
        }

        console.log(`[DEBUG] advanceTurn: ${gameState.currentTurn} → ${nextTurn}`);
=======
        const turnOrder: ('encoder' | 'ai' | 'decoder')[] = ['encoder', 'ai', 'decoder'];
        const currentIndex = turnOrder.indexOf(gameState.currentTurn);
        const nextIndex = (currentIndex + 1) % turnOrder.length;
>>>>>>> a28f80c5

        return {
            ...gameState,
            currentTurn: nextTurn
        };
    }

    /**
     * Check if it's player's turn
     */
    public isPlayerTurn(gameState: GameState, playerId: string, roles: RoleAssignment): boolean {
        const turnOrder: ('encoder' | 'ai' | 'decoder')[] = ['encoder', 'ai', 'decoder'];
        const currentTurnIndex = turnOrder.indexOf(gameState.currentTurn);

        if (currentTurnIndex === -1) {
            throw new Error(`Invalid turn: ${gameState.currentTurn}`);
        }

        if (gameState.currentTurn === 'encoder') {
            return roles.encoder === playerId;
        } else if (gameState.currentTurn === 'decoder') {
            return roles.decoder === playerId;
        }

        return false; // AI's turn
    }

    /**
     * Check if it's AI's turn
     */
    public isAITurn(gameState: GameState): boolean {
        return gameState.currentTurn === 'ai';
    }

    /**
     * Get player's role
     */
    public getPlayerRole(playerId: string, roles: RoleAssignment): 'encoder' | 'decoder' | null {
        if (roles.encoder === playerId) {
            return 'encoder';
        } else if (roles.decoder === playerId) {
            return 'decoder';
        }
        return null;
    }

    /**
     * Get next turn number for conversation history
     */
    public getNextTurnNumber(gameState: GameState): number {
        return gameState.conversationHistory.length + 1;
    }

    /**
     * Transform conversation history to AnalyzeRequest format
     */
    public transformToAnalyzeRequest(gameState: GameState, gameId?: string): AnalyzeRequest {
        return {
            ...(gameId && { gameId }),
            conversationHistory: gameState.conversationHistory
        };
    }

    /**
     * End game
     */
    public endGame(gameState: GameState): GameState {
        return {
            ...gameState,
            gameStatus: 'ended'
        };
    }



    /**
     * Save game state for disconnected player
     */
    public saveGameStateForPlayer(
        gameState: GameState,
        playerId: string,
        roles: RoleAssignment
    ): { gameState: GameState; playerRole: 'encoder' | 'decoder' | null } {
        // Create a copy of the game state for the player
        const savedGameState = { ...gameState };

        // Get player's role
        const playerRole = this.getPlayerRole(playerId, roles);

        return {
            gameState: savedGameState,
            playerRole
        };
    }

    /**
     * Restore game state for rejoining player
     */
    public restoreGameStateForPlayer(
        savedGameState: GameState,
        currentGameState: GameState,
        playerId: string,
        roles: RoleAssignment
    ): { gameState: GameState; canRejoin: boolean; reason?: string } {
        // Check if the game is still active
        if (currentGameState.gameStatus !== 'active') {
            return {
                gameState: currentGameState,
                canRejoin: false,
                reason: 'Game has ended'
            };
        }

        // Check if the player's role still exists
        const playerRole = this.getPlayerRole(playerId, roles);
        if (!playerRole) {
            return {
                gameState: currentGameState,
                canRejoin: false,
                reason: 'Player role not found'
            };
        }

        // Check if the game state is compatible (same round, same secret word)
        if (savedGameState.currentRound !== currentGameState.currentRound) {
            return {
                gameState: currentGameState,
                canRejoin: false,
                reason: 'Game has progressed to a different round'
            };
        }

        if (savedGameState.secretWord !== currentGameState.secretWord) {
            return {
                gameState: currentGameState,
                canRejoin: false,
                reason: 'Game has changed secret word'
            };
        }

        // Player can rejoin - return current game state
        return {
            gameState: currentGameState,
            canRejoin: true
        };
    }

    /**
     * Check if a player can rejoin the game
     */
    public canPlayerRejoin(
        gameState: GameState,
        playerId: string,
        roles: RoleAssignment
    ): { canRejoin: boolean; reason?: string } {
        // Check if game is active
        if (gameState.gameStatus !== 'active') {
            return {
                canRejoin: false,
                reason: 'Game is not active'
            };
        }

        // Check if player has a role
        const playerRole = this.getPlayerRole(playerId, roles);
        if (!playerRole) {
            return {
                canRejoin: false,
                reason: 'Player does not have a role in this game'
            };
        }

        return {
            canRejoin: true
        };
    }

    /**
     * Get game state summary for rejoining player
     */
    public getGameStateSummary(gameState: GameState): {
        score: number;
        round: number;
        currentTurn: 'encoder' | 'ai' | 'decoder';
        messageCount: number;
        gameStatus: 'waiting' | 'active' | 'ended';
    } {
        return {
            score: gameState.score,
            round: gameState.currentRound,
            currentTurn: gameState.currentTurn,
            messageCount: gameState.conversationHistory.length,
            gameStatus: gameState.gameStatus
        };
    }

    /**
     * Get game state for a specific player
     */
    public getGameStateForPlayer(
        gameState: GameState,
        playerId: string,
        roles: RoleAssignment
    ): { gameState: GameState; playerRole: 'encoder' | 'decoder' | null } {
        const playerRole = this.getPlayerRole(playerId, roles);

        return {
            gameState,
            playerRole
        };
    }
} <|MERGE_RESOLUTION|>--- conflicted
+++ resolved
@@ -183,7 +183,7 @@
  * Advance turn
  */
     public advanceTurn(gameState: GameState): GameState {
-<<<<<<< HEAD
+
         let nextTurn: 'encryptor' | 'ai' | 'decryptor';
 
         switch (gameState.currentTurn) {
@@ -216,11 +216,7 @@
         }
 
         console.log(`[DEBUG] advanceTurn: ${gameState.currentTurn} → ${nextTurn}`);
-=======
-        const turnOrder: ('encoder' | 'ai' | 'decoder')[] = ['encoder', 'ai', 'decoder'];
-        const currentIndex = turnOrder.indexOf(gameState.currentTurn);
-        const nextIndex = (currentIndex + 1) % turnOrder.length;
->>>>>>> a28f80c5
+
 
         return {
             ...gameState,
